--- conflicted
+++ resolved
@@ -28,26 +28,6 @@
     resultslist, capacity
 end
 
-<<<<<<< HEAD
-=======
-function newrun1!(nuc, solarwind, tm, cap, resultslist, allstatus, path, runsuffix, disabletechs)
-    println("\n\n\nNew run: transmission=$tm, cap=$cap, solarwind=$solarwind, nuclear=$nuc.")
-    model = buildmodel(regionset=:Eurasia21, islandindexes=[1:8, 9:15, 16:21], hours=1, maxbioenergy=0.05, 
-                        carboncap=cap, nuclearallowed=nuc, transmissionallowed=tm, solarwindarea=solarwind, disabletechs=disabletechs)
-    println("\nSolving model...")
-    status = solve(model.modelname)
-    println("\nSolve status: $status")
-    resultslist[nuc,solarwind,tm,cap] = sum(getvalue(model.vars.Systemcost))
-    allstatus[nuc,solarwind,tm,cap] = status
-    JLD2.@save "$(path)supergridcosts1$runsuffix.jld2" resultslist allstatus
-    println("\nReading results...")
-    results = readresults(model, status)
-    name = autorunname(model.options)
-    println("\nSaving results to disk...")
-    saveresults(results, name, resultsfile="$(path)supergridruns1$runsuffix.jld2")
-end
-
->>>>>>> 6e0e3556
 function build_costs_from_runs(runsname, outname)
     path = "D:\\model runs\\"
     runs = listresults(resultsfile="$path$runsname")
@@ -63,82 +43,6 @@
 end
 
 function newrun!(namesuffix, options, hourinfo, sets, params, resultslist, allstatus, path, runsuffix)
-<<<<<<< HEAD
-	name = (namesuffix == "") ? autorunname(options) : autorunname(options) * ", " * namesuffix
-	println("\n\n\nNew run: $name.")
-	model = buildvarsmodel(options, hourinfo, sets, params)
-	println("\nSolving model...")
-	status = solve(model.modelname)
-	println("\nSolve status: $status")
-	resultslist[name] = sum(getvalue(model.vars.Systemcost))
-	allstatus[name] = status
-	JLD2.@save "$(path)supergridcosts$runsuffix.jld2" resultslist allstatus
-	println("\nReading results...")
-	results = readresults(model, status)
-	println("\nSaving results to disk...")
-	saveresults(results, name, resultsfile="$(path)supergridruns$runsuffix.jld2")
-end
-
-function supergridruns1()
-	resultslist = Dict()
-	allstatus = Dict()
-	path = "D:\\model runs\\"
-	runsuffix = "_apr14"
-	for tm in [:none, :islands, :all]
-		for cap in [1, 0.2, 0.1, 0.05, 0.02, 0.01, 0.005, 0.002, 0.001, 0]
-			for solarwind in [1, 2], nuc in [false]
-				options, hourinfo, sets, params = buildsetsparams(regionset=:Eurasia21, islandindexes=[1:8, 9:15, 16:21],
-						hours=1, maxbioenergy=0.05, carboncap=cap, solarwindarea=solarwind, nuclearallowed=nuc,
-						transmissionallowed=tm, disabletechs=[:csp])
-				newrun!("", options, hourinfo, sets, params, resultslist, allstatus, path, runsuffix)
-			end
-			for solarwind in [1], nuc in [true]
-				options, hourinfo, sets, params = buildsetsparams(regionset=:Eurasia21, islandindexes=[1:8, 9:15, 16:21],
-						hours=1, maxbioenergy=0.05, carboncap=cap, solarwindarea=solarwind, nuclearallowed=nuc,
-						transmissionallowed=tm, disabletechs=[:csp])
-				newrun!("", options, hourinfo, sets, params, resultslist, allstatus, path, runsuffix)
-			end
-		end
-	end
-	resultslist, allstatus
-end
-
-function supergridruns2()
-	path = "D:\\model runs\\"
-	runsuffix = "_apr14"
-	JLD2.@load "$(path)supergridcosts$runsuffix.jld2" resultslist allstatus
-	for tm in [:islands, :all]
-		for cap in [0.001]
-			for solarwind in [1, 2], nuc in [false]
-				for solar in [:high, :mid, :low], battery in [:high, :mid, :low]
-					options, hourinfo, sets, params = buildsetsparams(regionset=:Eurasia21, islandindexes=[1:8, 9:15, 16:21],
-							hours=1, maxbioenergy=0.05, carboncap=cap, solarwindarea=solarwind, nuclearallowed=nuc,
-							transmissionallowed=tm, disabletechs=[:csp])
-					solarbatterycosts!(sets, params, solar, battery)
-					newrun!("solar=$solar, battery=$battery", options, hourinfo, sets, params, resultslist, allstatus, path, runsuffix)
-				end
-			end
-		end
-	end
-	for tm in [:none, :islands, :all]
-		for cap in [1, 0.2, 0.1, 0.05, 0.02, 0.01, 0.005, 0.002, 0.001, 0]
-			for solarwind in [1, 2], nuc in [false]
-				options, hourinfo, sets, params = buildsetsparams(regionset=:Eurasia21, islandindexes=[1:8, 9:15, 16:21],
-						hours=1, maxbioenergy=0.05, carboncap=cap, solarwindarea=solarwind, nuclearallowed=nuc,
-						transmissionallowed=tm, disabletechs=[:csp])
-				params.transmissioninvestcost .*= 0.5
-				params.transmissionfixedcost .*= 0.5
-				newrun!("half_transmission_cost", options, hourinfo, sets, params, resultslist, allstatus, path, runsuffix)
-
-				options, hourinfo, sets, params = buildsetsparams(regionset=:Eurasia21, islandindexes=[1:8, 9:15, 16:21],
-						hours=1, maxbioenergy=0.05, carboncap=cap, solarwindarea=solarwind, nuclearallowed=nuc,
-						transmissionallowed=tm, disabletechs=[])
-				newrun!("", options, hourinfo, sets, params, resultslist, allstatus, path, runsuffix)
-			end
-		end
-	end
-	resultslist, allstatus
-=======
     name = (namesuffix == "") ? autorunname(options) : autorunname(options) * ", " * namesuffix
     println("\n\n\nNew run: $name.")
     model = buildvarsmodel(options, hourinfo, sets, params)
@@ -147,68 +51,72 @@
     println("\nSolve status: $status")
     resultslist[name] = sum(getvalue(model.vars.Systemcost))
     allstatus[name] = status
-    JLD2.@save "$(path)supergridcosts3$runsuffix.jld2" resultslist allstatus
+    JLD2.@save "$(path)supergridcosts$runsuffix.jld2" resultslist allstatus
     println("\nReading results...")
     results = readresults(model, status)
     println("\nSaving results to disk...")
-    saveresults(results, name, resultsfile="$(path)supergridruns3$runsuffix.jld2")
+    saveresults(results, name, resultsfile="$(path)supergridruns$runsuffix.jld2")
 end
 
 function supergridruns1()
     resultslist = Dict()
     allstatus = Dict()
     path = "D:\\model runs\\"
-    runsuffix = "_mar10"
+    runsuffix = "_apr14"
     for tm in [:none, :islands, :all]
         for cap in [1, 0.2, 0.1, 0.05, 0.02, 0.01, 0.005, 0.002, 0.001, 0]
             for solarwind in [1, 2], nuc in [false]
-                newrun1!(nuc, solarwind, tm, cap, resultslist, allstatus, path, runsuffix, [:csp])
+                options, hourinfo, sets, params = buildsetsparams(regionset=:Eurasia21, islandindexes=[1:8, 9:15, 16:21],
+                        hours=1, maxbioenergy=0.05, carboncap=cap, solarwindarea=solarwind, nuclearallowed=nuc,
+                        transmissionallowed=tm, disabletechs=[:csp])
+                newrun!("", options, hourinfo, sets, params, resultslist, allstatus, path, runsuffix)
             end
             for solarwind in [1], nuc in [true]
-                newrun1!(nuc, solarwind, tm, cap, resultslist, allstatus, path, runsuffix, [:csp])
-            end
-            for solarwind in [1, 2], nuc in [false]
-                newrun1!(nuc, solarwind, tm, cap, resultslist, allstatus, path, runsuffix, [])
-            end
-        end
-    end
-    resultslist, allstatus
-end
-
-function supergridruns2()
-    resultslist = Dict()
-    allstatus = Dict()
-    path = "D:\\model runs\\"
-    runsuffix = "_mar10"
-    for tm in [:none, :islands, :all]
-        for cap in [1, 0.2, 0.1, 0.05, 0.02, 0.01, 0.005, 0.002, 0.001, 0]
-            for solarwind in [1, 2], nuc in [false]
-                options, hourinfo, sets, params = buildsetsparams(regionset=:Eurasia21, islandindexes=[1:8, 9:15, 16:21], hours=1, maxbioenergy=0.05,
-                        carboncap=cap, solarwindarea=solarwind, nuclearallowed=nuc, transmissionallowed=tm, disabletechs=[:csp])
-                params.transmissioninvestcost .*= 0.5
-                params.transmissionfixedcost .*= 0.5
-                newrun!("half_transmission_cost", options, hourinfo, sets, params, resultslist, allstatus, path, runsuffix)
-
-                options, hourinfo, sets, params = buildsetsparams(regionset=:Eurasia21, islandindexes=[1:8, 9:15, 16:21], hours=1, maxbioenergy=0.05,
-                        carboncap=cap, solarwindarea=solarwind, nuclearallowed=nuc, transmissionallowed=tm, disabletechs=[])
+                options, hourinfo, sets, params = buildsetsparams(regionset=:Eurasia21, islandindexes=[1:8, 9:15, 16:21],
+                        hours=1, maxbioenergy=0.05, carboncap=cap, solarwindarea=solarwind, nuclearallowed=nuc,
+                        transmissionallowed=tm, disabletechs=[:csp])
                 newrun!("", options, hourinfo, sets, params, resultslist, allstatus, path, runsuffix)
             end
         end
     end
+    resultslist, allstatus
+end
+
+function supergridruns2()
+    path = "D:\\model runs\\"
+    runsuffix = "_apr14"
+    JLD2.@load "$(path)supergridcosts$runsuffix.jld2" resultslist allstatus
     for tm in [:islands, :all]
         for cap in [0.001]
             for solarwind in [1, 2], nuc in [false]
                 for solar in [:high, :mid, :low], battery in [:high, :mid, :low]
-                    options, hourinfo, sets, params = buildsetsparams(regionset=:Eurasia21, islandindexes=[1:8, 9:15, 16:21], hours=1, maxbioenergy=0.05,
-                            carboncap=cap, solarwindarea=solarwind, nuclearallowed=nuc, transmissionallowed=tm, disabletechs=[:csp])
+                    options, hourinfo, sets, params = buildsetsparams(regionset=:Eurasia21, islandindexes=[1:8, 9:15, 16:21],
+                            hours=1, maxbioenergy=0.05, carboncap=cap, solarwindarea=solarwind, nuclearallowed=nuc,
+                            transmissionallowed=tm, disabletechs=[:csp])
                     solarbatterycosts!(sets, params, solar, battery)
                     newrun!("solar=$solar, battery=$battery", options, hourinfo, sets, params, resultslist, allstatus, path, runsuffix)
                 end
             end
         end
     end
+    for tm in [:none, :islands, :all]
+        for cap in [1, 0.2, 0.1, 0.05, 0.02, 0.01, 0.005, 0.002, 0.001, 0]
+            for solarwind in [1, 2], nuc in [false]
+                options, hourinfo, sets, params = buildsetsparams(regionset=:Eurasia21, islandindexes=[1:8, 9:15, 16:21],
+                        hours=1, maxbioenergy=0.05, carboncap=cap, solarwindarea=solarwind, nuclearallowed=nuc,
+                        transmissionallowed=tm, disabletechs=[:csp])
+                params.transmissioninvestcost .*= 0.5
+                params.transmissionfixedcost .*= 0.5
+                newrun!("half_transmission_cost", options, hourinfo, sets, params, resultslist, allstatus, path, runsuffix)
+
+                options, hourinfo, sets, params = buildsetsparams(regionset=:Eurasia21, islandindexes=[1:8, 9:15, 16:21],
+                        hours=1, maxbioenergy=0.05, carboncap=cap, solarwindarea=solarwind, nuclearallowed=nuc,
+                        transmissionallowed=tm, disabletechs=[])
+                newrun!("", options, hourinfo, sets, params, resultslist, allstatus, path, runsuffix)
+            end
+        end
+    end
     resultslist, allstatus
->>>>>>> 6e0e3556
 end
 
 function solarbatterycosts!(sets, params, solar, battery)
@@ -324,75 +232,14 @@
 
 # Figure 2 in the supergrid paper (fig 1 is the eurasia map).
 function plot_supergridpaper_lines()
-<<<<<<< HEAD
-	path = "D:\\model runs\\"
-	runsuffix = "_apr14"
-	resultsfile = "$(path)supergridruns$runsuffix.jld2"
-	r = loadresults(runname(1, :all, 1.0, false, false, false), resultsfile=resultsfile)
-	totaldemand = sum(r.params[:demand])	# 1.975066479481802e7	# (GWh/yr) 
-	JLD2.@load "$(path)supergridcosts$runsuffix.jld2" resultslist allstatus
-	res = resultslist
-	carboncaps = Any[1000; 200; 100; 50; 20; 10; 5; 2; 1; 0]	
-
-	function getresults(a,b,c,d,e,f)
-		cost = get(res, runname(a,b,c,d,e,f), NaN)				# M€/year
-		return cost > 1e7 ? NaN : cost/totaldemand*1000		# €/MWh
-	end
-
-	resmat2 = [getresults(1, tm, cap/1000, false, false, false) for cap in carboncaps, tm in [:islands, :all]]
-	resmat4 = [getresults(2, tm, cap/1000, false, false, false) for cap in carboncaps, tm in [:islands, :all]]
-	carboncaps[1] = "none"
-
-	p = plot(string.(carboncaps), [resmat2 resmat4], color=[1 2 1 2], line=[:solid :solid :dash :dash])
-	display(plot(p, size=(850,450), ylim=(0,60), 
-					label=["C" "S" "C-Hland" "S-Hland"],
-					line=3, tickfont=14, legendfont=14,
-					titlefont=16, guidefont=14, xlabel="Global CO<sub>2</sub> cap [g CO<sub>2</sub>/kWh]", ylabel="Average system cost [€/MWh]",
-					left_margin=50px, gridlinewidth=1))
-	p2 = plot(string.(carboncaps), resmat2, title="Low solar & wind area", label=["" ""])
-	p4 = plot(string.(carboncaps), resmat4, title="High solar & wind area", label=[:islands :all])
-	display(plot(p2, p4, layout=2, size=(1000,450), ylim=(0,60), line=3, tickfont=14, legendfont=14,
-					titlefont=16, guidefont=14, xlabel="Global CO<sub>2</sub> cap [g CO<sub>2</sub>/kWh]", ylabel="Average system cost [€/MWh]",
-					left_margin=50px, gridlinewidth=1))
-end
-
-function plot_supergridpaper_lines_transmission(allowcsp=false, allownuclear=false, halftmcost=false)
-	path = "D:\\model runs\\"
-	runsuffix = "_apr14"
-	resultsfile = "$(path)supergridruns$runsuffix.jld2"
-	r = loadresults(runname(1, :all, 1.0, allowcsp, allownuclear, halftmcost), resultsfile=resultsfile)
-	totaldemand = sum(r.params[:demand])	# 1.975066479481802e7	# (GWh/yr) 
-	JLD2.@load "$(path)supergridcosts$runsuffix.jld2" resultslist allstatus
-	res = resultslist
-	# JLD2.@load "$(path)supergridcosts2$runsuffix.jld2" resultslist allstatus
-	# res = merge(res, resultslist)
-	carboncaps = Any[1000; 200; 100; 50; 20; 10; 5; 2; 1; 0]
-	titletext = "CSP " * (allowcsp ? "" : "not ") * "allowed" * (halftmcost ? ", half transmission cost" : "") * (allownuclear ? ", nuclear allowed" : "")
-
-	function getresults(a,b,c,d,e,f)
-		cost = get(res, runname(a,b,c,d,e,f), NaN)				# M€/year
-		return cost > 1e7 ? NaN : cost/totaldemand*1000		# €/MWh
-	end
-
-	resmat1 = [getresults(1, tm, cap/1000, allowcsp, allownuclear, halftmcost) for cap in carboncaps, tm in [:none, :islands, :all]]
-	resmat2 = [getresults(2, tm, cap/1000, allowcsp, allownuclear, halftmcost) for cap in carboncaps, tm in [:none, :islands, :all]]
-	carboncaps[1] = "none"
-
-	p = plot(string.(carboncaps), [resmat1 resmat2], color=[3 1 2 3 1 2], line=[:solid :solid :solid :dash :dash :dash])
-	display(plot(p, size=(850,500), ylim=(0,71),
-					label=["R           " "C" "S" "R-Hland" "C-Hland" "S-Hland"],
-					line=3, tickfont=14, legendfont=14, yticks=0:10:70,
-					titlefont=16, guidefont=14, xlabel="Global CO<sub>2</sub> cap [g CO<sub>2</sub>/kWh]", ylabel="Average system cost [€/MWh]",
-					left_margin=50px, top_margin=10px, gridlinewidth=1, title=titletext))
-=======
-    path = "D:\\model runs\\"
-    runsuffix = "_mar10"
-    resultsfile = "$(path)supergridruns1$runsuffix.jld2"
+    path = "D:\\model runs\\"
+    runsuffix = "_apr14"
+    resultsfile = "$(path)supergridruns$runsuffix.jld2"
     r = loadresults(runname(1, :all, 1.0, false, false, false), resultsfile=resultsfile)
     totaldemand = sum(r.params[:demand])    # 1.975066479481802e7   # (GWh/yr) 
-    JLD2.@load "$(path)supergridcosts1$runsuffix.jld2" resultslist allstatus
+    JLD2.@load "$(path)supergridcosts$runsuffix.jld2" resultslist allstatus
     res = resultslist
-    carboncaps = Any[1000; 200; 100; 50; 20; 10; 5; 2; 1]   
+    carboncaps = Any[1000; 200; 100; 50; 20; 10; 5; 2; 1; 0]    
 
     function getresults(a,b,c,d,e,f)
         cost = get(res, runname(a,b,c,d,e,f), NaN)              # M€/year
@@ -418,16 +265,15 @@
 
 function plot_supergridpaper_lines_transmission(allowcsp=false, allownuclear=false, halftmcost=false)
     path = "D:\\model runs\\"
-    runsuffix = "_mar10"
-    csprunnumber = (allowcsp || halftmcost) ? 2 : 1
-    resultsfile = "$(path)supergridruns$csprunnumber$runsuffix.jld2"
+    runsuffix = "_apr14"
+    resultsfile = "$(path)supergridruns$runsuffix.jld2"
     r = loadresults(runname(1, :all, 1.0, allowcsp, allownuclear, halftmcost), resultsfile=resultsfile)
     totaldemand = sum(r.params[:demand])    # 1.975066479481802e7   # (GWh/yr) 
-    JLD2.@load "$(path)supergridcosts$csprunnumber$runsuffix.jld2" resultslist allstatus
+    JLD2.@load "$(path)supergridcosts$runsuffix.jld2" resultslist allstatus
     res = resultslist
     # JLD2.@load "$(path)supergridcosts2$runsuffix.jld2" resultslist allstatus
     # res = merge(res, resultslist)
-    carboncaps = Any[1000; 200; 100; 50; 20; 10; 5; 2; 1]
+    carboncaps = Any[1000; 200; 100; 50; 20; 10; 5; 2; 1; 0]
     titletext = "CSP " * (allowcsp ? "" : "not ") * "allowed" * (halftmcost ? ", half transmission cost" : "") * (allownuclear ? ", nuclear allowed" : "")
 
     function getresults(a,b,c,d,e,f)
@@ -440,12 +286,11 @@
     carboncaps[1] = "none"
 
     p = plot(string.(carboncaps), [resmat1 resmat2], color=[3 1 2 3 1 2], line=[:solid :solid :solid :dash :dash :dash])
-    display(plot(p, size=(850,450), ylim=(0,60), 
+    display(plot(p, size=(850,500), ylim=(0,71),
                     label=["R           " "C" "S" "R-Hland" "C-Hland" "S-Hland"],
-                    line=3, tickfont=14, legendfont=14,
+                    line=3, tickfont=14, legendfont=14, yticks=0:10:70,
                     titlefont=16, guidefont=14, xlabel="Global CO<sub>2</sub> cap [g CO<sub>2</sub>/kWh]", ylabel="Average system cost [€/MWh]",
-                    left_margin=50px, gridlinewidth=1, title=titletext))
->>>>>>> 6e0e3556
+                    left_margin=50px, top_margin=10px, gridlinewidth=1, title=titletext))
 end
 
 runname(land::Int, tm::Symbol, cap::Float64, allowcsp::Bool, allownuclear::Bool, halftmcost::Bool) =
@@ -460,57 +305,9 @@
 
 # Figure 4 in the supergrid paper.
 function plot_supergridpaper_bubbles()
-<<<<<<< HEAD
-	path = "D:\\model runs\\"
-	runsuffix = "_apr14"
-	JLD2.@load "$(path)supergridcosts$runsuffix.jld2" resultslist allstatus
-	res = resultslist
-	# showall(keys(res))
-	rows = [3 3 3 2 2 2 1 1 1]
-	cols = [3 2 1 3 2 1 3 2 1]
-	r1 = [res[runname(1,:islands,solar,battery)]/res[runname(1,:all,solar,battery)]-1 for solar in [:high, :mid, :low], battery in [:high, :mid, :low]]
-	r2 = [res[runname(2,:islands,solar,battery)]/res[runname(2,:all,solar,battery)]-1 for solar in [:high, :mid, :low], battery in [:high, :mid, :low]]
-	bs = 0.4	# bubble size
-	annotations1 = [(rows[i]-0.65*bs*sqrt(r1[i]*100/pi), cols[i], text("$(round(r1[i]*100, digits=1))%", :right)) for i=1:9]
-	annotations2 = [(rows[i]-0.65*bs*sqrt(r2[i]*100/pi), cols[i], text("$(round(r2[i]*100, digits=1))%", :right)) for i=1:9]
-	s1 = scatter(rows, cols, markersize=reshape(sqrt.(r1*100/pi)*75*bs, (1,9)), annotations=annotations1, xlim=(0.4,3.4), ylim=(0.5,3.5), legend=false,
-					title="Default solar & wind area", xlabel="battery cost", ylabel="solar PV cost", color=1,
-					tickfont=14, guidefont=14)
-	xticks!([1,2,3],["low","mid","high"])
-	yticks!([1,2,3],["low","mid","high"])
-	s2 = scatter(rows, cols, markersize=reshape(sqrt.(r2*100/pi)*75*bs, (1,9)), annotations=annotations2, xlim=(0.4,3.4), ylim=(0.5,3.5), legend=false,
-					title="High solar & wind area", xlabel="battery cost", ylabel="solar PV cost", color=1,
-					tickfont=14, guidefont=14, left_margin=20px)
-	xticks!([1,2,3],["low","mid","high"])
-	yticks!([1,2,3],["low","mid","high"])
-	# display(plot(s2, size=(500,450)))
-	display(plot(s1, s2, layout=2, size=(1000,450)))
-end
-
-# Figure 3 in the supergrid paper.
-function plot_supergridpaper_energymix(allowcsp=false, allownuclear=false, halftmcost=false; cap=0.001, indices=collect(1:6))
-	path = "D:\\model runs\\"
-	runsuffix = "_apr14"
-	resultsfile = "$(path)supergridruns$runsuffix.jld2"
-	# indices = (cap >= 0.1 || allownuclear) ? collect(1:6) : [2,3,5,6]
-	if allownuclear
-		indices = indices[indices .<= 3]
-	end
-	scen = ["R", "C", "S", "R-Hland", "C-Hland", "S-Hland"][indices]
-	resultsnames = [runname(1, :none, cap, allowcsp, allownuclear, halftmcost),
-					runname(1, :islands, cap, allowcsp, allownuclear, halftmcost),
-					runname(1, :all, cap, allowcsp, allownuclear, halftmcost),
-					runname(2, :none, cap, allowcsp, allownuclear, halftmcost),
-					runname(2, :islands, cap, allowcsp, allownuclear, halftmcost),
-					runname(2, :all, cap, allowcsp, allownuclear, halftmcost)][indices]
-	cap1000 = round(Int, 1000*cap)
-	titletext = "CSP " * (allowcsp ? "" : "not ") * "allowed" * (halftmcost ? ", half transmission cost" : "") *
-					(allownuclear ? ", nuclear allowed" : "") * ", $cap1000 g CO<sub>2</sub>/kWh"
-	plot_energymix(scen, resultsnames, resultsfile; size=(200+100*length(indices), 550), title=titletext)  #, deletetechs=[1,2,6,7,12])
-=======
-    path = "D:\\model runs\\"
-    runsuffix = "_mar10"
-    JLD2.@load "$(path)supergridcosts3$runsuffix.jld2" resultslist allstatus
+    path = "D:\\model runs\\"
+    runsuffix = "_apr14"
+    JLD2.@load "$(path)supergridcosts$runsuffix.jld2" resultslist allstatus
     res = resultslist
     # showall(keys(res))
     rows = [3 3 3 2 2 2 1 1 1]
@@ -535,12 +332,11 @@
 end
 
 # Figure 3 in the supergrid paper.
-function plot_supergridpaper_energymix(cap=0.001, allowcsp=false, allownuclear=false, halftmcost=false)
-    path = "D:\\model runs\\"
-    runsuffix = "_mar10"
-    csprunnumber = (allowcsp || halftmcost) ? 2 : 1
-    resultsfile = "$(path)supergridruns$csprunnumber$runsuffix.jld2"
-    indices = (cap >= 0.1 || allownuclear) ? collect(1:6) : [2,3,5,6]
+function plot_supergridpaper_energymix(allowcsp=false, allownuclear=false, halftmcost=false; cap=0.001, indices=collect(1:6))
+    path = "D:\\model runs\\"
+    runsuffix = "_apr14"
+    resultsfile = "$(path)supergridruns$runsuffix.jld2"
+    # indices = (cap >= 0.1 || allownuclear) ? collect(1:6) : [2,3,5,6]
     if allownuclear
         indices = indices[indices .<= 3]
     end
@@ -555,7 +351,6 @@
     titletext = "CSP " * (allowcsp ? "" : "not ") * "allowed" * (halftmcost ? ", half transmission cost" : "") *
                     (allownuclear ? ", nuclear allowed" : "") * ", $cap1000 g CO<sub>2</sub>/kWh"
     plot_energymix(scen, resultsnames, resultsfile; size=(200+100*length(indices), 550), title=titletext)  #, deletetechs=[1,2,6,7,12])
->>>>>>> 6e0e3556
 end
 
 function plot_energymix(scen, resultsnames, resultsfile; deletetechs=[], optionlist...)
